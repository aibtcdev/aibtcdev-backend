--- conflicted
+++ resolved
@@ -15,17 +15,12 @@
     "langchain-core>=0.3.56,<1.0.0",
     "langchain-openai==0.3.21",
     "langchain-text-splitters==0.3.8",
-<<<<<<< HEAD
-    "langgraph==0.4.7",
     "neo4j>=5.0.0",
     "networkx>=3.0",
     "nltk>=3.8",
     "numpy>=1.24.0",
-    "openai==1.82.1",
-=======
     "langgraph==0.4.8",
     "openai==1.84.0",
->>>>>>> d200fc77
     "pgvector==0.3.6",
     "psycopg2==2.9.10",
     "pydantic==2.11.5",

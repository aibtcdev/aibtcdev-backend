--- conflicted
+++ resolved
@@ -1,263 +1,4 @@
 from .bun import BunScriptRunner
-<<<<<<< HEAD
-from backend.factory import backend
-from backend.models import CapabilityCreate, TokenBase
-from crewai_tools import BaseTool
-from pydantic import BaseModel, Field, validator
-from services.daos import (
-    TokenServiceError,
-    bind_token_to_collective,
-    generate_collective_dependencies,
-    generate_token_dependencies,
-)
-from typing import Dict, Type, Union
-
-
-class ContractError(Exception):
-    """Base exception for contract-related errors"""
-
-    def __init__(self, message: str, details: Dict = None):
-        super().__init__(message)
-        self.details = details or {}
-
-
-class TokenValidationError(ContractError):
-    """Exception for token validation errors"""
-    pass
-
-
-def validate_token_supply(v: str) -> str:
-    """Validate token supply is within acceptable range."""
-    try:
-        supply = int(v)
-        min_supply = 21_000_000
-        max_supply = 1_000_000_000
-        if not min_supply <= supply <= max_supply:
-            raise ValueError(
-                f"Token supply must be between {min_supply:,} and {max_supply:,}"
-            )
-    except ValueError as e:
-        raise TokenValidationError(str(e))
-    return v
-
-
-def validate_token_length(v: str, max_length: int = 280) -> str:
-    """Validate string length for Twitter compatibility."""
-    if len(v) > max_length:
-        raise TokenValidationError(
-            f"Length exceeds {max_length} characters"
-        )
-    return v
-
-
-class ContractCollectiveDeployToolSchema(BaseModel):
-    """Input schema for ContractCollectiveDeployToolSchema."""
-
-    token_symbol: str = Field(
-        ...,
-        description="The symbol for the token for the collective (e.g., 'HUMAN')",
-        max_length=10
-    )
-    token_name: str = Field(
-        ...,
-        description="The name of the token for the collective (e.g., 'Human')",
-        max_length=50
-    )
-    token_description: str = Field(
-        ...,
-        description="The description of the token for the collective (e.g., 'The Human Token')",
-        max_length=280
-    )
-    token_max_supply: str = Field(
-        ...,
-        description="Initial supply of the token for the collective (21,000,000 to 1,000,000,000)",
-        validators=[validate_token_supply]
-    )
-    token_decimals: str = Field(
-        "6",
-        description="Number of decimals for the token for the collective. Default is 6"
-    )
-    mission: str = Field(
-        ...,
-        description="The mission statement for the collective",
-        max_length=280
-    )
-
-    class Config:
-        """Pydantic model configuration."""
-        validate_assignment = True
-
-    @validator("token_symbol")
-    def validate_symbol(cls, v):
-        """Validate token symbol format."""
-        if not v.isalnum():
-            raise TokenValidationError("Token symbol must be alphanumeric")
-        return validate_token_length(v.upper(), 10)
-
-    @validator("token_name", "token_description", "mission")
-    def validate_text_fields(cls, v):
-        """Validate text field lengths."""
-        return validate_token_length(v)
-
-    @validator("token_decimals")
-    def validate_decimals(cls, v):
-        """Validate token decimals."""
-        if v != "6":
-            raise TokenValidationError("Token decimals must be 6")
-        return v
-
-
-class ContractCollectiveDeployTool(BaseTool):
-    name: str = "Collective Deploy Tool"
-    description: str = """
-    Deploy a new collective with a token and a bonding curve for stacks.
-    """
-    args_schema: Type[BaseModel] = ContractCollectiveDeployToolSchema
-    account_index: str = "0"
-
-    def __init__(self, account_index: str, **kwargs):
-        super().__init__(**kwargs)
-        self.account_index = account_index
-
-    def _run(
-        self,
-        token_symbol: str,
-        token_name: str,
-        token_description: str,
-        token_max_supply: str,
-        token_decimals: str,
-        mission: str,
-    ) -> Dict[str, Union[str, bool, None]]:
-        try:
-            # Generate collective dependencies and get collective record
-            collective_record = generate_collective_dependencies(
-                token_name, mission, token_description
-            )
-
-            # Generate token dependencies and get token record
-            metadata_url, token_record = generate_token_dependencies(
-                name=token_name,
-                symbol=token_symbol,
-                description=token_description,
-                decimals=token_decimals,
-                max_supply=token_max_supply,
-            )
-
-            if not bind_token_to_collective(
-                token_id=token_record["id"], collective_id=collective_record["id"]
-            ):
-                return {
-                    "output": "",
-                    "error": "Failed to bind token to collective",
-                    "success": False,
-                }
-
-            # Deploy contracts using BunScriptRunner
-            result = BunScriptRunner.bun_run(
-                self.account_index,
-                "stacks-contracts",
-                "deploy-dao.ts",
-                token_symbol,
-                token_name,
-                token_max_supply,
-                token_decimals,
-                metadata_url,
-            )
-
-            if not result["success"]:
-                return {
-                    "output": result["output"],
-                    "error": result["error"] or "Contract deployment failed",
-                    "success": False,
-                }
-
-            try:
-                # Parse deployment output
-                deployment_data = json.loads(result["output"] if result["output"] else result["error"])
-                
-                if not deployment_data["success"]:
-                    error_details = deployment_data.get("error", {})
-                    error_msg = error_details.get("message", "Unknown deployment error")
-                    if error_details.get("stage"):
-                        error_msg = f"Failed at {error_details['stage']}: {error_msg}"
-                    return {
-                        "output": result["output"],
-                        "error": error_msg,
-                        "success": False,
-                    }
-
-                # Update token record with contract information
-                contracts = deployment_data["contracts"]
-                token_contract = contracts.get("token", {})
-                if not token_contract:
-                    return {
-                        "output": "",
-                        "error": "Token contract data missing from deployment result",
-                        "success": False,
-                    }
-
-                token_updates = TokenBase(
-                    contract_principal=token_contract["contractPrincipal"],
-                    tx_id=token_contract["transactionId"],
-                )
-
-                if not backend.update_token(token_record["id"], token_updates):
-                    return {
-                        "output": "",
-                        "error": "Failed to update token with contract information",
-                        "success": False,
-                    }
-
-                # Create capabilities for each deployed contract
-                for contract_name, contract_data in contracts.items():
-                    if contract_name != "token":
-                        capability = CapabilityCreate(
-                            collective_id=collective_record["id"],
-                            type=contract_name,
-                            contract_principal=contract_data["contractPrincipal"],
-                            tx_id=contract_data["transactionId"],
-                            status="deployed",
-                        )
-                        
-                        if not backend.create_capability(capability):
-                            return {
-                                "output": "",
-                                "error": f"Failed to add {contract_name} capability",
-                                "success": False,
-                            }
-
-                return {
-                    "output": json.dumps(deployment_data, indent=2),
-                    "error": None,
-                    "success": True,
-                }
-
-            except json.JSONDecodeError as e:
-                return {
-                    "output": result["output"],
-                    "error": f"Failed to parse deployment output: {str(e)}",
-                    "success": False,
-                }
-
-        except TokenServiceError as e:
-            error_msg = f"Failed to create token dependencies: {str(e)}"
-            details = e.details if hasattr(e, "details") else None
-            return {
-                "output": details if details else "",
-                "error": error_msg,
-                "success": False,
-            }
-        except Exception as e:
-            return {
-                "success": False,
-                "error": f"Unexpected error during token deployment: {str(e)}",
-                "output": "",
-            }
-
-
-class ContractSIP10DeployToolSchema(BaseModel):
-    """Input schema for ContractSIP10DeployTool."""
-=======
 from langchain.tools import BaseTool
 from lib.hiro import HiroApi
 from pydantic import BaseModel, Field
@@ -268,7 +9,6 @@
 
 class ContractSIP10DeployInput(BaseModel):
     """Input schema for ContractSIP10Deploy tool."""
->>>>>>> c5c24866
 
     token_symbol: str = Field(..., description="Symbol of the token.")
     token_name: str = Field(..., description="Name of the token.")

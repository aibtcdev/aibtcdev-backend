from backend.factory import backend
from backend.models import Collective, CollectiveCreate, Token, TokenBase, TokenCreate
from lib.logger import configure_logger
from lib.token_assets import TokenAssetError, TokenAssetManager, TokenMetadata
from typing import Dict, Tuple
from uuid import UUID

logger = configure_logger(__name__)


class TokenServiceError(Exception):
    """Base exception for token service operations"""

    def __init__(self, message: str, details: Dict = None):
        super().__init__(message)
        self.details = details or {}


class TokenCreationError(TokenServiceError):
    """Raised when token creation fails"""

    pass


class TokenUpdateError(TokenServiceError):
    """Raised when token update fails"""

    pass


def generate_collective_dependencies(
    name: str, mission: str, description: str
) -> Collective:
    """Generate collective dependencies including database record and metadata.

    Args:
        name: Name of the collective
        mission: Mission of the collective
        description: Description of the collective
<<<<<<< HEAD

    Returns:
        Dict: Collective record as a dictionary
    """
    collective = backend.create_collective(
        CollectiveCreate(name=name, mission=mission, description=description)
    )
    return collective.model_dump()


def generate_token_dependencies(
    name: str,
    symbol: str,
    description: str,
    decimals: str,
    max_supply: str,
) -> Tuple[str, Dict]:
    """Generate token dependencies including database record and metadata.
=======
    """
    logger.debug(
        f"Creating collective with name={name}, mission={mission}, description={description}"
    )
    try:
        collective = backend.create_collective(
            CollectiveCreate(name=name, mission=mission, description=description)
        )
        logger.debug(f"Created collective type: {type(collective)}")
        logger.debug(f"Created collective content: {collective}")

        return collective
    except Exception as e:
        logger.error(f"Failed to create collective: {str(e)}", exc_info=True)
        raise


def generate_token_dependencies(
    token_name: str,
    token_symbol: str,
    token_description: str,
    token_decimals: int,
    token_max_supply: str,
) -> Tuple[str, Token]:
    """Generate token dependencies including database record, image, and metadata.
>>>>>>> c5c24866

    Args:
        name: Name of the token
        symbol: Symbol of the token
        description: Description of the token
        decimals: Number of decimals for the token
        max_supply: Maximum supply of the token

    Returns:
        Tuple[str, Dict]: A tuple containing the metadata URL and token record as dict

    Raises:
        TokenServiceError: If there is an error creating token dependencies
    """
    try:
<<<<<<< HEAD
        # Create token record first to get the ID
        new_token = backend.create_token(
            TokenCreate(
                name=name,
                symbol=symbol,
                description=description,
                decimals=decimals,
                max_supply=max_supply,
            )
        )
        
=======
        logger.debug(
            f"Creating token with name={token_name}, symbol={token_symbol}, "
            f"description={token_description}, decimals={token_decimals}, "
            f"max_supply={token_max_supply}"
        )
        # Create initial token record
        token_create = TokenCreate(
            name=token_name,
            symbol=token_symbol,
            description=token_description,
            decimals=token_decimals,
            max_supply=token_max_supply,
        )
        logger.debug(f"TokenCreate object: {token_create}")

        new_token = backend.create_token(new_token=token_create)
        logger.debug(f"Created token type: {type(new_token)}")
        logger.debug(f"Created token content: {new_token}")

        token_id = new_token.id
        logger.debug(f"Created token record with ID: {token_id}")

>>>>>>> c5c24866
        # Create metadata object
        metadata = TokenMetadata(
            name=name,
            symbol=symbol,
            description=description,
            decimals=decimals,
            max_supply=max_supply,
        )
        logger.debug(f"Created TokenMetadata: {metadata}")

        # Create asset manager instance with token ID
        asset_manager = TokenAssetManager(new_token.id)
        
        # Generate and upload assets
        try:
            logger.debug("Generating token assets...")
            assets = asset_manager.generate_all_assets(metadata)
<<<<<<< HEAD
            
            # Update token with asset URLs
            token_updates = TokenBase(
                uri=assets["metadata_url"],
                image_url=assets["image_url"]
            )
            if not backend.update_token(new_token.id, token_updates):
                raise TokenServiceError(
                    "Failed to update token with asset URLs",
                    {"token_id": new_token.id, "assets": assets}
                )

            # Return metadata URL and token record as dict
            token_dict = new_token.model_dump()
            return assets["metadata_url"], {
                **token_dict,
                "uri": assets["metadata_url"],
                "image_url": assets["image_url"]
            }

        except TokenAssetError as e:
            raise TokenServiceError(
                f"Failed to generate token assets: {str(e)}",
                {
                    "token_id": new_token.id,
                    "original_error": str(e),
                    "token_data": new_token.model_dump()
                }
            ) from e

    except Exception as e:
        raise TokenServiceError(
            f"Failed to create token dependencies: {str(e)}"
        ) from e


def bind_token_to_collective(token_id: UUID, collective_id: UUID) -> bool:
    """Bind a token to a collective.

    Args:
        token_id: UUID of the token
        collective_id: UUID of the collective
=======
            logger.debug(f"Generated assets: {assets}")

            # Update token record with asset URLs
            token_update = TokenBase(
                uri=assets["metadata_url"],
                image_url=assets["image_url"],
            )
            logger.debug(f"Updating token with: {token_update}")

            update_result = backend.update_token(
                token_id=token_id, update_data=token_update
            )
            logger.debug(f"Token update result: {update_result}")

            if not update_result:
                raise TokenUpdateError(
                    "Failed to update token record with asset URLs",
                    {"token_id": token_id, "assets": assets},
                )

            logger.debug(f"Final token data content: {update_result}")

            return assets["metadata_url"], update_result

        except TokenAssetError as e:
            logger.error(f"Failed to generate token assets: {e}", exc_info=True)
            logger.error(f"Token ID: {token_id}")
            logger.error(f"Metadata: {metadata}")
            raise

    except Exception as e:
        logger.error(f"Unexpected error during token creation: {e}", exc_info=True)
        raise TokenCreationError(
            f"Unexpected error during token creation: {str(e)}",
            {"original_error": str(e)},
        ) from e


def bind_token_to_collective(token_id: UUID, collective_id: UUID):
    """Bind a token to a collective.

    Args:
        token_id: ID of the token to bind
        collective_id: ID of the collective to bind to
>>>>>>> c5c24866

    Returns:
        bool: True if binding was successful, False otherwise
    """
<<<<<<< HEAD
    return backend.update_token(
        token_id=token_id, update_data=TokenBase(collective_id=collective_id)
    )
=======
    logger.debug(f"Binding token {token_id} to collective {collective_id}")
    try:
        token_update = TokenBase(collective_id=collective_id)
        logger.debug(f"Token update data: {token_update}")

        result = backend.update_token(token_id=token_id, update_data=token_update)
        logger.debug(f"Bind result: {result}")
        return result
    except Exception as e:
        logger.error(f"Failed to bind token to collective: {str(e)}", exc_info=True)
        return False
>>>>>>> c5c24866
<|MERGE_RESOLUTION|>--- conflicted
+++ resolved
@@ -37,26 +37,6 @@
         name: Name of the collective
         mission: Mission of the collective
         description: Description of the collective
-<<<<<<< HEAD
-
-    Returns:
-        Dict: Collective record as a dictionary
-    """
-    collective = backend.create_collective(
-        CollectiveCreate(name=name, mission=mission, description=description)
-    )
-    return collective.model_dump()
-
-
-def generate_token_dependencies(
-    name: str,
-    symbol: str,
-    description: str,
-    decimals: str,
-    max_supply: str,
-) -> Tuple[str, Dict]:
-    """Generate token dependencies including database record and metadata.
-=======
     """
     logger.debug(
         f"Creating collective with name={name}, mission={mission}, description={description}"
@@ -82,7 +62,6 @@
     token_max_supply: str,
 ) -> Tuple[str, Token]:
     """Generate token dependencies including database record, image, and metadata.
->>>>>>> c5c24866
 
     Args:
         name: Name of the token
@@ -98,19 +77,6 @@
         TokenServiceError: If there is an error creating token dependencies
     """
     try:
-<<<<<<< HEAD
-        # Create token record first to get the ID
-        new_token = backend.create_token(
-            TokenCreate(
-                name=name,
-                symbol=symbol,
-                description=description,
-                decimals=decimals,
-                max_supply=max_supply,
-            )
-        )
-        
-=======
         logger.debug(
             f"Creating token with name={token_name}, symbol={token_symbol}, "
             f"description={token_description}, decimals={token_decimals}, "
@@ -133,7 +99,6 @@
         token_id = new_token.id
         logger.debug(f"Created token record with ID: {token_id}")
 
->>>>>>> c5c24866
         # Create metadata object
         metadata = TokenMetadata(
             name=name,
@@ -151,50 +116,7 @@
         try:
             logger.debug("Generating token assets...")
             assets = asset_manager.generate_all_assets(metadata)
-<<<<<<< HEAD
-            
-            # Update token with asset URLs
-            token_updates = TokenBase(
-                uri=assets["metadata_url"],
-                image_url=assets["image_url"]
-            )
-            if not backend.update_token(new_token.id, token_updates):
-                raise TokenServiceError(
-                    "Failed to update token with asset URLs",
-                    {"token_id": new_token.id, "assets": assets}
-                )
 
-            # Return metadata URL and token record as dict
-            token_dict = new_token.model_dump()
-            return assets["metadata_url"], {
-                **token_dict,
-                "uri": assets["metadata_url"],
-                "image_url": assets["image_url"]
-            }
-
-        except TokenAssetError as e:
-            raise TokenServiceError(
-                f"Failed to generate token assets: {str(e)}",
-                {
-                    "token_id": new_token.id,
-                    "original_error": str(e),
-                    "token_data": new_token.model_dump()
-                }
-            ) from e
-
-    except Exception as e:
-        raise TokenServiceError(
-            f"Failed to create token dependencies: {str(e)}"
-        ) from e
-
-
-def bind_token_to_collective(token_id: UUID, collective_id: UUID) -> bool:
-    """Bind a token to a collective.
-
-    Args:
-        token_id: UUID of the token
-        collective_id: UUID of the collective
-=======
             logger.debug(f"Generated assets: {assets}")
 
             # Update token record with asset URLs
@@ -239,16 +161,10 @@
     Args:
         token_id: ID of the token to bind
         collective_id: ID of the collective to bind to
->>>>>>> c5c24866
 
     Returns:
         bool: True if binding was successful, False otherwise
     """
-<<<<<<< HEAD
-    return backend.update_token(
-        token_id=token_id, update_data=TokenBase(collective_id=collective_id)
-    )
-=======
     logger.debug(f"Binding token {token_id} to collective {collective_id}")
     try:
         token_update = TokenBase(collective_id=collective_id)
@@ -259,5 +175,4 @@
         return result
     except Exception as e:
         logger.error(f"Failed to bind token to collective: {str(e)}", exc_info=True)
-        return False
->>>>>>> c5c24866
+        return False
--- conflicted
+++ resolved
@@ -345,7 +345,6 @@
             image_urls = extract_image_urls(tweet_text)
             image_url = image_urls[0] if image_urls else None
 
-<<<<<<< HEAD
             if image_url:
                 # Remove image URL from text
                 tweet_text = re.sub(re.escape(image_url), "", tweet_text).strip()
@@ -421,37 +420,6 @@
                     )
 
             return result
-=======
-            # Use the Twitter service to post tweet with chunks and media handling
-            responses = await twitter_service.post_tweet_with_chunks(
-                text=tweet_text,
-                image_url=image_url,
-                reply_id=getattr(message, "tweet_id", None),
-            )
-
-            if responses:
-                tweets_sent = len(responses)
-                last_tweet_id = responses[-1].data["id"] if responses[-1].data else None
-
-                logger.info(f"Successfully posted {tweets_sent} tweet(s)")
-                return TweetProcessingResult(
-                    success=True,
-                    message=f"Successfully sent {tweets_sent} tweet chunk(s)",
-                    tweet_id=last_tweet_id,
-                    dao_id=message.dao_id,
-                    tweets_sent=tweets_sent,
-                    chunks_processed=tweets_sent,
-                )
-            else:
-                logger.error("Failed to send any tweets")
-                return TweetProcessingResult(
-                    success=False,
-                    message="Failed to send tweet",
-                    dao_id=message.dao_id,
-                    tweet_id=getattr(message, "tweet_id", None),
-                    chunks_processed=0,
-                )
->>>>>>> ae1a75cd
 
         except Exception as e:
             logger.error(

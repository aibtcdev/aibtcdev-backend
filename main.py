import logging
import os
from api import chat, crew
from apscheduler.schedulers.asyncio import AsyncIOScheduler
from dotenv import load_dotenv
from fastapi import FastAPI
from fastapi.middleware.cors import CORSMiddleware
from services.bot import BOT_ENABLED, start_application
from services.cron import execute_cron_job
from services.twitter import execute_twitter_job

# Load environment variables first
load_dotenv()

# Configure module logger
logger = logging.getLogger("uvicorn.error")

# Initialize scheduler with environment-controlled cron settings
scheduler = AsyncIOScheduler()
AIBTC_CRON_ENABLED = os.getenv("AIBTC_CRON_ENABLED", "false").lower() == "true"
AIBTC_CRON_INTERVAL_SECONDS = int(os.getenv("AIBTC_CRON_INTERVAL_SECONDS", 3600))
AIBTC_TWITTER_ENABLED = os.getenv("AIBTC_TWITTER_ENABLED", "false").lower() == "true"
AIBTC_TWITTER_INTERVAL_SECONDS = int(os.getenv("AIBTC_TWITTER_INTERVAL_SECONDS", 120))

if AIBTC_CRON_ENABLED:
    scheduler.add_job(execute_cron_job, "interval", seconds=AIBTC_CRON_INTERVAL_SECONDS)
    logger.info(
        f"Cron scheduler started with interval of {AIBTC_CRON_INTERVAL_SECONDS} seconds"
    )
else:
    logger.info("Cron scheduler is disabled")

if AIBTC_TWITTER_ENABLED:
    scheduler.add_job(execute_twitter_job, "interval", seconds=AIBTC_TWITTER_INTERVAL_SECONDS)
    logger.info(
        f"Twitter service started with interval of {AIBTC_TWITTER_INTERVAL_SECONDS} seconds"
    )
else:
    logger.info("Twitter service disabled")

if AIBTC_CRON_ENABLED or AIBTC_TWITTER_ENABLED:
    logger.info("Starting scheduler")
    scheduler.start()
    logger.info("Scheduler started")
else:
    logger.info("Scheduler is disabled")

app = FastAPI()

# Setup CORS origins
cors_origins = [
    "https://sprint.aibtc.dev",
    "https://sprint-faster.aibtc.dev",
<<<<<<< HEAD
    "https://*.aibtcdev-frontend.pages.dev"  # Cloudflare preview deployments
=======
    "https://*.aibtcdev-frontend.pages.dev", # Cloudflare preview deployments
>>>>>>> ff5daf45
    "http://localhost:3000",  # Local development
]

# Setup middleware to allow CORS
app.add_middleware(
    CORSMiddleware,
    allow_origins=cors_origins,
    allow_credentials=True,
    allow_methods=["GET", "POST", "PUT", "DELETE", "OPTIONS"],
    allow_headers=["*"],
    max_age=3600,  # Cache preflight requests for 1 hour
)


async def start_bot():
    """Start the Telegram bot in the background."""
    try:
        application = await start_application()
        return application
    except Exception as e:
        logger.error(f"Failed to start Telegram bot: {e}")
        raise


@app.on_event("startup")
async def startup_event():
    """Initialize services on startup."""
    try:
        # Start the bot if enabled
        if BOT_ENABLED:
            await start_bot()
            logger.info("Bot started successfully")
        else:
            logger.info("Telegram bot disabled. Skipping initialization.")
    except Exception as e:
        logger.error(f"Error starting bot: {e}")
        raise e


# Lightweight health check endpoint
@app.get("/")
async def health():
    return {"status": "healthy"}


app.include_router(crew.router)
app.include_router(chat.router)<|MERGE_RESOLUTION|>--- conflicted
+++ resolved
@@ -51,11 +51,7 @@
 cors_origins = [
     "https://sprint.aibtc.dev",
     "https://sprint-faster.aibtc.dev",
-<<<<<<< HEAD
-    "https://*.aibtcdev-frontend.pages.dev"  # Cloudflare preview deployments
-=======
     "https://*.aibtcdev-frontend.pages.dev", # Cloudflare preview deployments
->>>>>>> ff5daf45
     "http://localhost:3000",  # Local development
 ]
 

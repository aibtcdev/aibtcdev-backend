from datetime import datetime
from enum import Enum
from pydantic import BaseModel, ConfigDict
from typing import List, Optional
from uuid import UUID


class CustomBaseModel(BaseModel):
    model_config = ConfigDict(
        json_encoders={UUID: str, datetime: lambda v: v.isoformat()}
    )


# need to create status enum
class ContractStatus(Enum):
    DRAFT = "DRAFT"
    PENDING = "PENDING"
    DEPLOYED = "DEPLOYED"
    FAILED = "FAILED"

    def __str__(self):
        return self.value


class TweetType(str, Enum):
    TOOL_REQUEST = "tool_request"
    CONVERSATION = "thread"
    INVALID = "invalid"

    def __str__(self):
        return self.value


#
#  SECRETS
#
class SecretBase(CustomBaseModel):
    name: Optional[str] = None
    description: Optional[str] = None
    secret: Optional[str] = None
    decrypted_secret: Optional[str] = None
    key_id: Optional[str] = None
    nonce: Optional[str] = None


class SecretCreate(SecretBase):
    pass


class Secret(SecretBase):
    id: UUID
    created_at: datetime
    updated_at: datetime


#
#  QUEUE MESSAGES
#
class QueueMessageBase(CustomBaseModel):
    type: Optional[str] = None
    message: Optional[dict] = None
    is_processed: Optional[bool] = False
    tweet_id: Optional[str] = None
    conversation_id: Optional[str] = None
    dao_id: Optional[UUID] = None
    wallet_id: Optional[UUID] = None


class QueueMessageCreate(QueueMessageBase):
    pass


class QueueMessage(QueueMessageBase):
    id: UUID
    created_at: datetime


#
#  WALLETS
#
class WalletBase(CustomBaseModel):
    agent_id: Optional[UUID] = None
    profile_id: Optional[UUID] = None
    mainnet_address: Optional[str] = None
    testnet_address: Optional[str] = None
    secret_id: Optional[UUID] = None


class WalletCreate(WalletBase):
    pass


class Wallet(WalletBase):
    id: UUID
    created_at: datetime


#
#  X_CREDS
#
class XCredsBase(CustomBaseModel):
    agent_id: Optional[UUID] = None
    profile_id: Optional[UUID] = None
    secret_id: Optional[UUID] = None
    consumer_key: Optional[str] = None
    consumer_secret: Optional[str] = None
    access_token: Optional[str] = None
    access_secret: Optional[str] = None
    client_id: Optional[str] = None
    client_secret: Optional[str] = None
<<<<<<< HEAD
    username: Optional[str] = None
    contract_principal: Optional[str] = None
=======
    dao_id: Optional[UUID] = None
>>>>>>> b030bf1c


class XCredsCreate(XCredsBase):
    pass


class XCreds(XCredsBase):
    id: UUID
    created_at: datetime


#
#  AGENTS
#
class AgentBase(CustomBaseModel):
    name: Optional[str] = None
    role: Optional[str] = None
    goal: Optional[str] = None
    backstory: Optional[str] = None
    profile_id: Optional[UUID] = None
    agent_tools: Optional[List[str]] = None
    image_url: Optional[str] = None


class AgentCreate(AgentBase):
    pass


class Agent(AgentBase):
    id: UUID
    created_at: datetime
    updated_at: datetime


#
# CAPABILITIES
#
class ExtensionBase(CustomBaseModel):
    dao_id: Optional[UUID] = None
    type: Optional[str] = None
    contract_principal: Optional[str] = None
    tx_id: Optional[str] = None
    status: Optional[ContractStatus] = ContractStatus.DRAFT


class ExtensionCreate(ExtensionBase):
    pass


class Extension(ExtensionBase):
    id: UUID
    created_at: datetime


#
# DAOS
#
class DAOBase(CustomBaseModel):
    name: Optional[str] = None
    mission: Optional[str] = None
    description: Optional[str] = None
    is_deployed: Optional[bool] = False
    is_broadcasted: Optional[bool] = False
    wallet_id: Optional[UUID] = None
    author_id: Optional[UUID] = None


class DAOCreate(DAOBase):
    pass


class DAO(DAOBase):
    id: UUID
    created_at: datetime


#
# CONVERSATIONS
#
class ThreadBase(CustomBaseModel):
    profile_id: Optional[UUID] = None
    name: Optional[str] = "New Thread"


class ThreadCreate(ThreadBase):
    pass


class Thread(ThreadBase):
    id: UUID
    created_at: datetime


#
# JOBS
#
class JobBase(CustomBaseModel):
    thread_id: Optional[UUID] = None
    profile_id: Optional[UUID] = None
    input: Optional[str] = None
    result: Optional[str] = None
    tokens: Optional[float] = None
    task_id: Optional[UUID] = None
    agent_id: Optional[UUID] = None


class JobCreate(JobBase):
    pass


class Job(JobBase):
    id: UUID
    created_at: datetime


#
# PROFILES
#
class ProfileBase(CustomBaseModel):
    role: Optional[str] = None
    email: Optional[str] = None
    assigned_agent_address: Optional[str] = None
    username: Optional[str] = None
    discord_username: Optional[str] = None


class ProfileCreate(ProfileBase):
    pass


class Profile(ProfileBase):
    id: UUID
    created_at: datetime
    updated_at: Optional[datetime] = None


#
# PROPOSALS
#
class ProposalBase(CustomBaseModel):
    dao_id: Optional[UUID] = None
    title: Optional[str] = None
    description: Optional[str] = None
    code: Optional[str] = None
    link: Optional[str] = None
    monetary_ask: Optional[float] = None
    status: Optional[ContractStatus] = ContractStatus.DRAFT
    contract_principal: Optional[str] = None
    tx_id: Optional[str] = None


class ProposalCreate(ProposalBase):
    pass


class Proposal(ProposalBase):
    id: UUID
    created_at: datetime


#
# STEPS
#
class StepBase(CustomBaseModel):
    job_id: Optional[UUID] = None
    agent_id: Optional[UUID] = None
    role: Optional[str] = None
    content: Optional[str] = None
    tool: Optional[str] = None
    tool_input: Optional[str] = None
    tool_output: Optional[str] = None
    thought: Optional[str] = None
    profile_id: Optional[UUID] = None


class StepCreate(StepBase):
    pass


class Step(StepBase):
    id: UUID
    created_at: datetime


#
# TASKS
#
class TaskBase(CustomBaseModel):
    prompt: Optional[str] = None
    agent_id: Optional[UUID] = None
    profile_id: Optional[UUID] = None
    name: Optional[str] = None
    cron: Optional[str] = None
    is_scheduled: Optional[bool] = False


class TaskCreate(TaskBase):
    pass


class Task(TaskBase):
    id: UUID
    created_at: datetime


#
# TELEGRAM USERS
#
class TelegramUserBase(CustomBaseModel):
    telegram_user_id: Optional[str] = None
    username: Optional[str] = None
    first_name: Optional[str] = None
    last_name: Optional[str] = None
    registered: bool = False
    profile_id: Optional[UUID] = None
    is_registered: bool = False


class TelegramUserCreate(TelegramUserBase):
    pass


class TelegramUser(TelegramUserBase):
    id: UUID
    created_at: datetime


#
# TOKENS
#
class TokenBase(CustomBaseModel):
    dao_id: Optional[UUID] = None
    contract_principal: Optional[str] = None
    tx_id: Optional[str] = None
    name: Optional[str] = None
    description: Optional[str] = None
    symbol: Optional[str] = None
    decimals: Optional[int] = None
    max_supply: Optional[str] = None
    uri: Optional[str] = None
    image_url: Optional[str] = None
    x_url: Optional[str] = None
    telegram_url: Optional[str] = None
    website_url: Optional[str] = None
    status: Optional[ContractStatus] = ContractStatus.DRAFT


class TokenCreate(TokenBase):
    pass


class Token(TokenBase):
    id: UUID
    created_at: datetime


#
# X_USERS
#
class XUserBase(CustomBaseModel):
    name: Optional[str] = None
    username: Optional[str] = None
    user_id: Optional[str] = None
    description: Optional[str] = None
    location: Optional[str] = None
    profile_image_url: Optional[str] = None
    profile_banner_url: Optional[str] = None
    protected: Optional[bool] = None
    url: Optional[str] = None
    verified: Optional[bool] = None
    verified_type: Optional[str] = None
    subscription_type: Optional[str] = None


class XUserCreate(XUserBase):
    pass


class XUser(XUserBase):
    id: UUID
    created_at: datetime
    updated_at: Optional[datetime] = None


#
# X_TWEETS
#
class XTweetBase(CustomBaseModel):
    message: Optional[str] = None
    author_id: Optional[UUID] = None
    tweet_id: Optional[str] = None
    conversation_id: Optional[str] = None
    is_worthy: Optional[bool] = False
    tweet_type: Optional[TweetType] = TweetType.INVALID
    confidence_score: Optional[float] = None
    reason: Optional[str] = None


class XTweetCreate(XTweetBase):
    pass


class XTweet(XTweetBase):
    id: UUID
    created_at: datetime


# -----------------------------------------------------
# 2) Filter Models (Typed)
# -----------------------------------------------------
#
# Each table gets its own Filter class with optional fields
# you might want to filter on in the "list" methods.
#


class WalletFilter(CustomBaseModel):
    agent_id: Optional[UUID] = None
    profile_id: Optional[UUID] = None


class QueueMessageFilter(CustomBaseModel):
    type: Optional[str] = None
    is_processed: Optional[bool] = None
    tweet_id: Optional[str] = None
    conversation_id: Optional[str] = None
    wallet_id: Optional[UUID] = None


class AgentFilter(CustomBaseModel):
    name: Optional[str] = None
    role: Optional[str] = None
    goal: Optional[str] = None
    profile_id: Optional[UUID] = None


class ExtensionFilter(CustomBaseModel):
    dao_id: Optional[UUID] = None
    type: Optional[str] = None
    status: Optional[ContractStatus] = None
    contract_principal: Optional[str] = None


class DAOFilter(CustomBaseModel):
    name: Optional[str] = None
    is_deployed: Optional[bool] = None
    is_broadcasted: Optional[bool] = None
    wallet_id: Optional[UUID] = None


class ThreadFilter(CustomBaseModel):
    profile_id: Optional[UUID] = None
    name: Optional[str] = None


class JobFilter(CustomBaseModel):
    thread_id: Optional[UUID] = None
    profile_id: Optional[UUID] = None


class ProfileFilter(CustomBaseModel):
    email: Optional[str] = None
    username: Optional[str] = None
    discord_username: Optional[str] = None


class ProposalFilter(CustomBaseModel):
    dao_id: Optional[UUID] = None
    status: Optional[ContractStatus] = None


class StepFilter(CustomBaseModel):
    job_id: Optional[UUID] = None
    role: Optional[str] = None


class TaskFilter(CustomBaseModel):
    profile_id: Optional[UUID] = None
    agent_id: Optional[UUID] = None
    is_scheduled: Optional[bool] = None


class SecretFilter(CustomBaseModel):
    name: Optional[str] = None
    description: Optional[str] = None


class TelegramUserFilter(CustomBaseModel):
    telegram_user_id: Optional[str] = None
    profile_id: Optional[UUID] = None
    is_registered: Optional[bool] = None


class TokenFilter(CustomBaseModel):
    dao_id: Optional[UUID] = None
    name: Optional[str] = None
    symbol: Optional[str] = None
    status: Optional[ContractStatus] = None


class XCredsFilter(CustomBaseModel):
    dao_id: Optional[UUID] = None
    agent_id: Optional[UUID] = None
    profile_id: Optional[UUID] = None


class XUserFilter(CustomBaseModel):
    user_id: Optional[str] = None
    username: Optional[str] = None
    name: Optional[str] = None
    description: Optional[str] = None
    location: Optional[str] = None
    profile_image_url: Optional[str] = None
    profile_banner_url: Optional[str] = None
    protected: Optional[bool] = None
    url: Optional[str] = None
    verified: Optional[bool] = None
    verified_type: Optional[str] = None
    subscription_type: Optional[str] = None


class XTweetFilter(CustomBaseModel):
    author_id: Optional[UUID] = None
    tweet_id: Optional[str] = None
    conversation_id: Optional[str] = None
    is_worthy: Optional[bool] = None
    tweet_type: Optional[TweetType] = None
    confidence_score: Optional[float] = None
    reason: Optional[str] = None<|MERGE_RESOLUTION|>--- conflicted
+++ resolved
@@ -108,12 +108,8 @@
     access_secret: Optional[str] = None
     client_id: Optional[str] = None
     client_secret: Optional[str] = None
-<<<<<<< HEAD
     username: Optional[str] = None
-    contract_principal: Optional[str] = None
-=======
-    dao_id: Optional[UUID] = None
->>>>>>> b030bf1c
+    dao_id: Optional[UUID] = None
 
 
 class XCredsCreate(XCredsBase):
